--- conflicted
+++ resolved
@@ -136,38 +136,6 @@
       return nil
     }
 
-<<<<<<< HEAD
-    CVPixelBufferLockBaseAddress(thumbnailPixelBuffer, [])
-
-    guard let sourceStartAddrss = CVPixelBufferGetBaseAddress(thumbnailPixelBuffer) else {
-      return nil
-    }
-
-    // Obtains the input tensor to feed the pixel buffer into
-    guard let inputTensorBaseAddress = tfLiteWrapper.inputTensort(at: 0) else {
-      return nil
-    }
-
-    let inputImageBaseAddress = sourceStartAddrss.assumingMemoryBound(to: UInt8.self)
-
-    for y in 0..<wantedInputHeight {
-      let tensorInputRow = inputTensorBaseAddress.advanced(by: (y * wantedInputWidth * wantedInputChannels))
-      let inputImageRow = inputImageBaseAddress.advanced(by: y * wantedInputWidth * imageChannels)
-
-      for x in 0..<wantedInputWidth {
-
-        let out_pixel = tensorInputRow.advanced(by: x * wantedInputChannels)
-        let in_pixel = inputImageRow.advanced(by: x * imageChannels)
-
-        var b = 2
-        for c in 0..<wantedInputChannels {
-
-          // Pixel values are between 0-255. Model requires the values to be between -1 and 1.
-          // We are also reversing the order of pixels since the source pixel format is BGRA, but the model requires RGB format.
-          out_pixel[c] = in_pixel[b]
-          b -= 1
-        }
-=======
     let interval: TimeInterval
     let outputBoundingBox: Tensor
     let outputClasses: Tensor
@@ -184,27 +152,11 @@
       ) else {
         print("Failed to convert the image buffer to RGB data.")
         return nil
->>>>>>> 35bd45af
       }
 
       // Copy the RGB data to the input `Tensor`.
       try interpreter.copy(rgbData, toInputAt: 0)
 
-<<<<<<< HEAD
-    // Gets the output tensor at indices 0, 1, 2, 3 for respectively bounding boxes, detected output class indices, confidence scores and number of detected classes.
-    guard let boundingBox = tfLiteWrapper.outputTensor(at: 0), let outputClasses = tfLiteWrapper.outputTensor(at: 1), let outputScores = tfLiteWrapper.outputTensor(at: 2), let outputCount = tfLiteWrapper.outputTensor(at: 3) else {
-      return nil
-    }
-
-    let totalOutputCount = Int(outputCount.pointee)
-
-    // Formats the results
-    let resultArray = formatResults(withboundingBox: boundingBox, outputClasses: outputClasses, outputScores: outputScores, outputCount: totalOutputCount, width: CGFloat(imageWidth), height: CGFloat(imageHeight))
-    CVPixelBufferUnlockBaseAddress(pixelBuffer, [])
-
-    // Returns the inference time and inferences
-    return Result(inferenceTime: inferenceTime, inferences: resultArray)
-=======
       // Run inference by invoking the `Interpreter`.
       let startDate = Date()
       try interpreter.invoke()
@@ -230,23 +182,17 @@
     )
 
     // Returns the inference time and inferences
-    let result = Result(inferenceTime: interval, inferences: resultArray)
-    return result
->>>>>>> 35bd45af
+    return Result(inferenceTime: interval, inferences: resultArray)
   }
 
   /// Filters out all the results with confidence score < threshold and returns the top N results
   /// sorted in descending order.
   func formatResults(boundingBox: [Float], outputClasses: [Float], outputScores: [Float], outputCount: Int, width: CGFloat, height: CGFloat) -> [Inference]{
     var resultsArray: [Inference] = []
-<<<<<<< HEAD
-    for i in 0..<outputCount {
-=======
     if (outputCount == 0) {
       return resultsArray
     }
-    for i in 0...outputCount - 1 {
->>>>>>> 35bd45af
+    for i in 0..<outputCount {
 
       let score = outputScores[i]
 
@@ -296,12 +242,9 @@
     do {
       let contents = try String(contentsOf: fileURL, encoding: .utf8)
       labels = contents.components(separatedBy: .newlines)
-<<<<<<< HEAD
-=======
     } catch {
       fatalError("Labels file named \(filename).\(fileExtension) cannot be read. Please add a " +
                    "valid labels file and try again.")
->>>>>>> 35bd45af
     }
   }
 
@@ -348,12 +291,7 @@
   /// This assigns color for a particular class.
   private func colorForClass(withIndex index: Int) -> UIColor {
 
-<<<<<<< HEAD
     // We have a set of colors and depending upon a stride, it assigns variations of the base colors to each object based on its index.
-=======
-    // We have a set of colors and the depending upon a stride, it assigns variations to of the base
-    // colors to each object based on its index.
->>>>>>> 35bd45af
     let baseColor = colors[index % colors.count]
 
     let percentage = CGFloat((colorStrideValue / 2 - index / colors.count) * colorStrideValue)
