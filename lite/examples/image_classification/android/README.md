--- conflicted
+++ resolved
@@ -126,9 +126,4 @@
 
 
 Hi
-<<<<<<< HEAD
-
-Abhi here
-=======
-Hello
->>>>>>> 3d0be80c
+Hello